--- conflicted
+++ resolved
@@ -48,7 +48,6 @@
 class WandbConfig:
     name: str
     method: str
-<<<<<<< HEAD
     count: Optional[int] = None
     metric: Optional[DictConfig] = DictConfig({})
     num_agents: Optional[int] = 1
@@ -57,16 +56,7 @@
     project: Optional[str] = None
     early_terminate: Optional[DictConfig] = DictConfig({})
     tags: Optional[ListConfig] = ListConfig([])
-=======
-    count: typing.Optional[int] = None
-    metric: typing.Optional[omegaconf.DictConfig] = omegaconf.DictConfig({})
-    num_agents: typing.Optional[int] = 1
-    sweep_id: typing.Optional[str] = None
-    entity: typing.Optional[str] = None
-    project: typing.Optional[str] = None
-    early_terminate: typing.Optional[omegaconf.DictConfig] = omegaconf.DictConfig({})
-    preemptible: typing.Optional[bool] = False
->>>>>>> 87cc0d9b
+    resume: Optional[bool] = False
 
     # Notes can contain a string, a list, or any OmegaConf type (e.g., if you wanted to pass a config value
     # that interoplated into a ListConfig, like ${hydra.overrides.task})
